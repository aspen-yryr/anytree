[tox]
envlist = py{27,34,35,36,37,38}

[testenv]
basepython =
    py27: python2.7
    py34: python3.4
    py35: python3.5
    py36: python3.6
    py37: python3.7
    py38: python3.8
deps =
    check-manifest
    readme_renderer
    nose
    pycodestyle
    pydocstyle
    isort
commands =
    check-manifest {toxinidir}
    python setup.py check -m -r -s
<<<<<<< HEAD
    nosetests
    pycodestyle
    pydocstyle
    isort
=======
    nosetests .
    flake8 anytree
    pep257 anytree --ignore="D100,D101,D105,D211"

[flake8]
exclude = .tox,*.egg,build,data
select = E,W,F
max-line-length = 120
>>>>>>> f6272db1
<|MERGE_RESOLUTION|>--- conflicted
+++ resolved
@@ -19,18 +19,7 @@
 commands =
     check-manifest {toxinidir}
     python setup.py check -m -r -s
-<<<<<<< HEAD
     nosetests
     pycodestyle
     pydocstyle
-    isort
-=======
-    nosetests .
-    flake8 anytree
-    pep257 anytree --ignore="D100,D101,D105,D211"
-
-[flake8]
-exclude = .tox,*.egg,build,data
-select = E,W,F
-max-line-length = 120
->>>>>>> f6272db1
+    isort